import platform
import urllib.request
import os
<<<<<<< HEAD
import sys
=======
import json
import logging
>>>>>>> c8b0c2d4
from pathlib import Path
import sys


def get_component_version(fallback_version="v0.0.1"):
    """Load component version from bundled info.json"""
    try:
        # First, try current directory (for hypervisor Python files)
        info_path = os.path.join(os.path.dirname(__file__), 'info.json')
        
        if not os.path.exists(info_path) and getattr(sys, 'frozen', False):
            # If not found and we're in PyInstaller bundle
            info_path = os.path.join(sys._MEIPASS, 'info.json')
        
        if os.path.exists(info_path):
            with open(info_path, 'r') as f:
                info = json.load(f)
                version = info.get("version", fallback_version)
                logging.info(f"Loaded version {version} from {info_path}")
                return version
        else:
            logging.info(f"No info.json found at {info_path}, using fallback {fallback_version}")
    except Exception as e:
        logging.warning(f"Could not load version from info.json: {e}, using fallback {fallback_version}")
    
    return fallback_version

def parse_version(version: str) -> tuple[int, ...]:
    """
    Strip any leading 'v', split on '.', and convert each component to int.
    E.g. 'v0.0.10' → (0, 0, 10)
    """
    if version and (version[0] in ("v", "V")):
        version = version[1:]
    return tuple(int(part) for part in version.split("."))


def parse_date(date: str) -> tuple[int, ...]:
    """Extract integer components from a date string.
    
    Converts date strings like "2025-05-21" into comparable tuples.
    Any numeric sequences found in the string are returned as a tuple of
    integers. If no digits are found, ``(0,)`` is returned so that the
    value can still participate in comparisons.
    
    Examples:
        "2025-05-21" → (2025, 5, 21)
        "2025-4-14" → (2025, 4, 14) 
        "2025-03-27" → (2025, 3, 27)
        "invalid" → (0,)
    """
    import re
    numeric_parts = re.findall(r"\d+", date)
    if not numeric_parts:
        return (0,)
    return tuple(int(part) for part in numeric_parts)

def download_file(url, out_path, logger):
    logger.info(f"Downloading {url} -> {out_path}")
    urllib.request.urlretrieve(url, out_path)
    logger.info("Download complete.")


def is_macos():
    """Check if the current platform is macOS.

    Returns:
        bool: True if running on macOS, False otherwise.
    """
    return platform.system().lower().startswith("darwin")


def is_linux() -> bool:
    return platform.system() == "Linux"


def check_platform() -> str:
    if is_macos():
        return "macOS"
    elif is_linux():
        return "Linux"
    else:
        return "other"


def get_app_dir(platform: str = None) -> str:
    if platform is None:
        platform = check_platform()
    """Get the application support directory for Moondream Station."""
    if platform == "macOS":
        app_dir = Path.home() / "Library"
    elif platform == "Linux":
        app_dir = Path(
            os.environ.get("XDG_DATA_HOME", Path.home() / ".local" / "share")
        )
    else:
        raise ValueError("Can only get app_dir for macOS and Ubuntu")

    app_dir = app_dir / "MoondreamStation"
    os.makedirs(app_dir, exist_ok=True)
    return app_dir<|MERGE_RESOLUTION|>--- conflicted
+++ resolved
@@ -1,12 +1,8 @@
 import platform
 import urllib.request
 import os
-<<<<<<< HEAD
-import sys
-=======
 import json
 import logging
->>>>>>> c8b0c2d4
 from pathlib import Path
 import sys
 
@@ -15,24 +11,29 @@
     """Load component version from bundled info.json"""
     try:
         # First, try current directory (for hypervisor Python files)
-        info_path = os.path.join(os.path.dirname(__file__), 'info.json')
-        
-        if not os.path.exists(info_path) and getattr(sys, 'frozen', False):
+        info_path = os.path.join(os.path.dirname(__file__), "info.json")
+
+        if not os.path.exists(info_path) and getattr(sys, "frozen", False):
             # If not found and we're in PyInstaller bundle
-            info_path = os.path.join(sys._MEIPASS, 'info.json')
-        
+            info_path = os.path.join(sys._MEIPASS, "info.json")
+
         if os.path.exists(info_path):
-            with open(info_path, 'r') as f:
+            with open(info_path, "r") as f:
                 info = json.load(f)
                 version = info.get("version", fallback_version)
                 logging.info(f"Loaded version {version} from {info_path}")
                 return version
         else:
-            logging.info(f"No info.json found at {info_path}, using fallback {fallback_version}")
+            logging.info(
+                f"No info.json found at {info_path}, using fallback {fallback_version}"
+            )
     except Exception as e:
-        logging.warning(f"Could not load version from info.json: {e}, using fallback {fallback_version}")
-    
+        logging.warning(
+            f"Could not load version from info.json: {e}, using fallback {fallback_version}"
+        )
+
     return fallback_version
+
 
 def parse_version(version: str) -> tuple[int, ...]:
     """
@@ -46,23 +47,25 @@
 
 def parse_date(date: str) -> tuple[int, ...]:
     """Extract integer components from a date string.
-    
+
     Converts date strings like "2025-05-21" into comparable tuples.
     Any numeric sequences found in the string are returned as a tuple of
     integers. If no digits are found, ``(0,)`` is returned so that the
     value can still participate in comparisons.
-    
+
     Examples:
         "2025-05-21" → (2025, 5, 21)
-        "2025-4-14" → (2025, 4, 14) 
+        "2025-4-14" → (2025, 4, 14)
         "2025-03-27" → (2025, 3, 27)
         "invalid" → (0,)
     """
     import re
+
     numeric_parts = re.findall(r"\d+", date)
     if not numeric_parts:
         return (0,)
     return tuple(int(part) for part in numeric_parts)
+
 
 def download_file(url, out_path, logger):
     logger.info(f"Downloading {url} -> {out_path}")
